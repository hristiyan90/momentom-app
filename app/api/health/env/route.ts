--- conflicted
+++ resolved
@@ -4,10 +4,7 @@
 export async function GET() {
   const flags = getAuthFlags()
   
-<<<<<<< HEAD
-=======
   // Check environment variable presence without leaking actual values
->>>>>>> a401f596
   const envStatus = {
     env: {
       NEXT_PUBLIC_SUPABASE_URL: Boolean(process.env.NEXT_PUBLIC_SUPABASE_URL),
